--- conflicted
+++ resolved
@@ -195,11 +195,7 @@
                 old_takeout = json.load(f)
             Path("takeout.json").rename(f'takeout_{unix_timestamp_to_datetime_str(old_takeout["meta"]["generated_at"])}.json')
             copy_existing_progress_from_old_takeout(collections, old_takeout)
-<<<<<<< HEAD
         except json.decoder.JSONDecodeError:
-=======
-        except JSONDecodeError:
->>>>>>> 1327b6bc
             logging.info("empty takeout.json... seems to be Google Colab issue, skipping it")
 
     for item in tqdm(collections, desc="load view progress"):    
